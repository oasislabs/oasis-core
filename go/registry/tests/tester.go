// Package tests is a collection of registry implementation test cases.
package tests

import (
	"context"
	"crypto"
	"errors"
	"testing"
	"time"

	"github.com/stretchr/testify/require"

	"github.com/oasislabs/ekiden/go/common/crypto/drbg"
	"github.com/oasislabs/ekiden/go/common/crypto/signature"
	"github.com/oasislabs/ekiden/go/common/entity"
	"github.com/oasislabs/ekiden/go/common/node"
	epochtime "github.com/oasislabs/ekiden/go/epochtime/api"
	epochtimeTests "github.com/oasislabs/ekiden/go/epochtime/tests"
	"github.com/oasislabs/ekiden/go/registry/api"
)

const recvTimeout = 1 * time.Second

// RegistryImplementationTests exercises the basic functionality of a
// registry backend.
//
// WARNING: This assumes that the registry is empty, and will leave
// a Runtime registered.
func RegistryImplementationTests(t *testing.T, backend api.Backend, epochtime epochtime.SetableBackend) {
	EnsureRegistryEmpty(t, backend)

	testRegistryEntityNodes(t, backend, epochtime)

	// Runtime registry tests are after the entity/node tests to avoid
	// interacting with the scheduler as much as possible.
	t.Run("Runtime", func(t *testing.T) {
		testRegistryRuntime(t, backend)
	})
}

func testRegistryEntityNodes(t *testing.T, backend api.Backend, timeSource epochtime.SetableBackend) { // nolint: gocyclo
	// Generate the entities used for the test cases.
	entities, err := NewTestEntities([]byte("testRegistryEntityNodes"), 3)
	require.NoError(t, err, "NewTestEntities")

	epoch, err := timeSource.GetEpoch(context.Background())
	require.NoError(t, err, "GetEpoch")

	// All of these tests are combined because the Entity and Node structures
	// are linked togehter.

	entityCh, entitySub := backend.WatchEntities()
	defer entitySub.Close()

	t.Run("EntityRegistration", func(t *testing.T) {
		require := require.New(t)

		for _, v := range entities {
			err := backend.RegisterEntity(context.Background(), v.SignedRegistration)
			require.NoError(err, "RegisterEntity")

			select {
			case ev := <-entityCh:
				require.EqualValues(v.Entity, ev.Entity, "registered entity")
				require.True(ev.IsRegistration, "event is registration")
			case <-time.After(recvTimeout):
				t.Fatalf("failed to receive entity registration event")
			}
		}

		for _, v := range entities {
			ent, err := backend.GetEntity(context.Background(), v.Entity.ID)
			require.NoError(err, "GetEntity")
			require.EqualValues(v.Entity, ent, "retrieved entity")
		}

		registeredEntities, err := backend.GetEntities(context.Background())
		require.NoError(err, "GetEntities")
		require.Len(registeredEntities, len(entities), "entities after registration")

		seen := make(map[signature.MapKey]bool)
		for _, ent := range registeredEntities {
			var isValid bool
			for _, v := range entities {
				if v.Entity.ID.Equal(ent.ID) {
					require.EqualValues(v.Entity, ent, "bulk retrieved entity")
					seen[ent.ID.ToMapKey()] = true
					isValid = true
					break
				}
			}
			require.True(isValid, "bulk retrived entity was one registered")
		}
		require.Len(seen, len(entities), "unique bulk retrived entities")
	})

	// Node tests, because there needs to be entities.
	var numNodes int
	nodes := make([][]*TestNode, 0, len(entities))
	for i, v := range entities {
		// Stagger the expirations so that it's possible to test it.
		entityNodes, err := v.NewTestNodes(i+1, 1, nil, epoch+epochtime.EpochTime(i)+1)
		require.NoError(t, err, "NewTestNodes")

		nodes = append(nodes, entityNodes)
		numNodes += len(entityNodes)
	}

	nodeCh, nodeSub := backend.WatchNodes()
	defer nodeSub.Close()

	t.Run("NodeRegistration", func(t *testing.T) {
		require := require.New(t)

		for _, vec := range nodes {
			for _, v := range vec {
				err := backend.RegisterNode(context.Background(), v.SignedRegistration)
				require.NoError(err, "RegisterNode")

				select {
				case ev := <-nodeCh:
					require.EqualValues(v.Node, ev.Node, "registered node")
					require.True(ev.IsRegistration, "event is registration")
				case <-time.After(recvTimeout):
					t.Fatalf("failed to receive node registration event")
				}

				nod, err := backend.GetNode(context.Background(), v.Node.ID)
				require.NoError(err, "GetNode")
				require.EqualValues(v.Node, nod, "retrieved node")

				tp, err := backend.GetNodeTransport(context.Background(), v.Node.ID)
				require.NoError(err, "GetNodeTransport")
				require.EqualValues(v.Node.Addresses, tp.Addresses, "retrieved transport addresses")
				require.EqualValues(v.Node.Certificate, tp.Certificate, "retrieved transport certificate")
			}
		}
	})

	getExpectedNodeList := func() []*node.Node {
		// Derive the expected node list.
		l := make([]*node.Node, 0, numNodes)
		for _, vec := range nodes {
			for _, v := range vec {
				l = append(l, v.Node)
			}
		}
		api.SortNodeList(l)

		return l
	}

	t.Run("NodeList", func(t *testing.T) {
		require := require.New(t)

		expectedNodeList := getExpectedNodeList()
		ch, sub := backend.WatchNodeList()
		defer sub.Close()

		epoch = epochtimeTests.MustAdvanceEpoch(t, timeSource, 1)

	recvLoop:
		for {
			select {
			case ev := <-ch:
				// Skip the old node list.
				if ev.Epoch < epoch {
					continue
				}

				require.Equal(epoch, ev.Epoch, "node list epoch")
				require.EqualValues(expectedNodeList, ev.Nodes, "node list")
				break recvLoop
			case <-time.After(recvTimeout):
				t.Fatalf("failed to recevive node list event")
			}
		}
	})

	t.Run("NodeExpiration", func(t *testing.T) {
		require := require.New(t)

		// Advancing the epoch should result in the 0th entity's nodes
		// being deregistered due to expiration.
		expectedDeregEvents := len(nodes[0])
		deregisteredNodes := make(map[signature.MapKey]*node.Node)

		ch, sub := backend.WatchNodeList()
		defer sub.Close()

		epoch = epochtimeTests.MustAdvanceEpoch(t, timeSource, 1)

		for i := 0; i < expectedDeregEvents; i++ {
			select {
			case ev := <-nodeCh:
				require.False(ev.IsRegistration, "event is deregistration")
				deregisteredNodes[ev.Node.ID.ToMapKey()] = ev.Node
			case <-time.After(recvTimeout):
				t.Fatalf("failed to receive node deregistration event")
			}
		}
		require.Len(deregisteredNodes, expectedDeregEvents, "deregistration events")

		for _, v := range nodes[0] {
			n, ok := deregisteredNodes[v.Node.ID.ToMapKey()]
			require.True(ok, "got deregister event for node")
			require.EqualValues(v.Node, n, "deregistered node")
		}

		// Remove the expired nodes from the test driver's view of
		// registered nodes.
		expiredNode := nodes[0][0]
		nodes = nodes[1:]
		numNodes -= expectedDeregEvents

		// Ensure the node list doesn't have the expired nodes.
		expectedNodeList := getExpectedNodeList()
	recvLoop:
		for {
			select {
			case ev := <-ch:
				if ev.Epoch < epoch {
					continue
				}

				require.Equal(epoch, ev.Epoch, "node list epoch")
				require.EqualValues(expectedNodeList, ev.Nodes, "node list")
				break recvLoop
			case <-time.After(recvTimeout):
				t.Fatalf("failed to recevive node list event")
			}
		}

		// Ensure that registering an expired node will fail.
		err := backend.RegisterNode(context.Background(), expiredNode.SignedRegistration)
		require.Error(err, "RegisterNode with expired node")
	})

	t.Run("EntityDeregistration", func(t *testing.T) {
		require := require.New(t)

		for _, v := range entities {
			err := backend.DeregisterEntity(context.Background(), v.SignedDeregistration)
			require.NoError(err, "DeregisterEntity")

			select {
			case ev := <-entityCh:
				require.EqualValues(v.Entity, ev.Entity, "deregistered entity")
				require.False(ev.IsRegistration, "event is deregistration")
			case <-time.After(recvTimeout):
				t.Fatalf("failed to receive entity deregistration event")
			}
		}

		for _, v := range entities {
			_, err := backend.GetEntity(context.Background(), v.Entity.ID)
			// require.Equal(registry.ErrNoSuchEntity, err, "GetEntity")
			require.Error(err, "GetEntity") // XXX: tendermint backend doesn't use api errors.
		}
	})

	t.Run("NodeDeregistrationViaEntity", func(t *testing.T) {
		require := require.New(t)

		deregisteredNodes := make(map[signature.MapKey]*node.Node)

		for i := 0; i < numNodes; i++ {
			select {
			case ev := <-nodeCh:
				require.False(ev.IsRegistration, "event is deregistration")
				deregisteredNodes[ev.Node.ID.ToMapKey()] = ev.Node
			case <-time.After(recvTimeout):
				t.Fatalf("failed to receive node deregistration event")
			}
		}
		require.Len(deregisteredNodes, numNodes, "deregistration events")

		for _, vec := range nodes {
			for _, v := range vec {
				n, ok := deregisteredNodes[v.Node.ID.ToMapKey()]
				require.True(ok, "got deregister event for node")
				require.EqualValues(v.Node, n, "deregistered node")
			}
		}
	})

	// TODO: Test the various failures. (ErrNoSuchEntity is already covered)

	EnsureRegistryEmpty(t, backend)
}

func testRegistryRuntime(t *testing.T, backend api.Backend) {
	seed := []byte("testRegistryRuntime")

	require := require.New(t)

	existingRuntimes, err := backend.GetRuntimes(context.Background())
	require.NoError(err, "GetRuntimes")

	entities, err := NewTestEntities(seed, 1)
	require.NoError(err, "NewTestEntities()")

	entity := entities[0]
	err = backend.RegisterEntity(context.Background(), entity.SignedRegistration)
	require.NoError(err, "RegisterEntity")

	rt, err := NewTestRuntime(seed, entity)
	require.NoError(err, "NewTestRuntime")

	rt.MustRegister(t, backend)

	registeredRuntimes, err := backend.GetRuntimes(context.Background())
	require.NoError(err, "GetRuntimes")
	// NOTE: There can be two runtimes registered here instead of one because the worker
	//       tests that run before this register their own runtime and this runtime
	//       cannot be deregistered.
	require.Len(registeredRuntimes, len(existingRuntimes)+1, "registry has one new runtime")
	require.EqualValues(rt.Runtime, registeredRuntimes[len(registeredRuntimes)-1], "expected runtime is registered")

	err = backend.DeregisterEntity(context.Background(), entity.SignedDeregistration)
	require.NoError(err, "DeregisterEntity")

	// TODO: Test the various failures.

	// No way to de-register the runtime, so it will be left there.
}

// EnsureRegistryEmpty enforces that the registry has no entities or nodes
// registered.
//
// Note: Runtimes are allowed, as there is no way to deregister them.
func EnsureRegistryEmpty(t *testing.T, backend api.Backend) {
	registeredEntities, err := backend.GetEntities(context.Background())
	require.NoError(t, err, "GetEntities")
	require.Len(t, registeredEntities, 0, "registered entities")

	registeredNodes, err := backend.GetNodes(context.Background())
	require.NoError(t, err, "GetNodes")
	require.Len(t, registeredNodes, 0, "registered nodes")
}

// TestEntity is a testing Entity and some common pre-generated/signed
// blobs useful for testing.
type TestEntity struct {
	Entity     *entity.Entity
	PrivateKey signature.PrivateKey

	SignedRegistration   *entity.SignedEntity
	SignedDeregistration *signature.Signed
}

// TestNode is a testing Node and some common pre-generated/signed blobs
// useful for testing.
type TestNode struct {
	Node       *node.Node
	PrivateKey signature.PrivateKey

	SignedRegistration *node.SignedNode
}

// NewTestNodes returns the specified number of TestNodes, generated
// deterministically using the entity's public key as the seed.
func (ent *TestEntity) NewTestNodes(nCompute int, nStorage int, runtimes []*TestRuntime, expiration epochtime.EpochTime) ([]*TestNode, error) {
	if nCompute <= 0 || nStorage <= 0 || nCompute > 254 || nStorage > 254 {
		return nil, errors.New("registry/tests: test node count out of bounds")
	}
	n := nCompute + nStorage

	rng, err := drbg.New(crypto.SHA512, hashForDrbg(ent.Entity.ID), nil, []byte("TestNodes"))
	if err != nil {
		return nil, err
	}

	var nodeRts []*node.Runtime
	for _, v := range runtimes {
		nodeRts = append(nodeRts, &node.Runtime{
			ID: v.Runtime.ID,
		})
	}

	nodes := make([]*TestNode, 0, n)
	for i := 0; i < n; i++ {
		var nod TestNode
		if nod.PrivateKey, err = signature.NewPrivateKey(rng); err != nil {
			return nil, err
		}

		var role node.RolesMask
		if i < nCompute {
			role = node.ComputeWorker
		} else {
			role = node.StorageWorker
		}

		nod.Node = &node.Node{
			ID:               nod.PrivateKey.Public(),
			EntityID:         ent.Entity.ID,
			Expiration:       uint64(expiration),
			RegistrationTime: uint64(time.Now().Unix()),
			Runtimes:         nodeRts,
			Roles:            role,
		}
		addr, err := node.NewAddress(node.AddressFamilyIPv4, []byte{192, 0, 2, byte(i + 1)}, 451)
		if err != nil {
			return nil, err
		}
		nod.Node.Addresses = append(nod.Node.Addresses, *addr)

		signed, err := signature.SignSigned(ent.PrivateKey, api.RegisterNodeSignatureContext, nod.Node)
		if err != nil {
			return nil, err
		}
		nod.SignedRegistration = &node.SignedNode{Signed: *signed}

		nodes = append(nodes, &nod)
	}

	return nodes, nil
}

// NewTestEntities returns the specified number of TestEntities, generated
// deterministically from the seed.
func NewTestEntities(seed []byte, n int) ([]*TestEntity, error) {
	rng, err := drbg.New(crypto.SHA512, hashForDrbg(seed), nil, []byte("TestEntity"))
	if err != nil {
		return nil, err
	}

	entities := make([]*TestEntity, 0, n)
	for i := 0; i < n; i++ {
		var ent TestEntity
		if ent.PrivateKey, err = signature.NewPrivateKey(rng); err != nil {
			return nil, err
		}
		ent.Entity = &entity.Entity{
			ID:               ent.PrivateKey.Public(),
			RegistrationTime: uint64(time.Now().Unix()),
		}

		signed, err := signature.SignSigned(ent.PrivateKey, api.RegisterEntitySignatureContext, ent.Entity)
		if err != nil {
			return nil, err
		}
		ent.SignedRegistration = &entity.SignedEntity{Signed: *signed}

		ts := api.Timestamp(uint64(time.Now().Unix()))
		signed, err = signature.SignSigned(ent.PrivateKey, api.DeregisterEntitySignatureContext, &ts)
		if err != nil {
			return nil, err
		}
		ent.SignedDeregistration = signed

		entities = append(entities, &ent)
	}

	return entities, nil
}

// TestRuntime is a testing Runtime and some common pre-generated/signed
// blobs useful for testing.
type TestRuntime struct {
	Runtime    *api.Runtime
	PrivateKey signature.PrivateKey

	entity *TestEntity
	nodes  []*TestNode

	didRegister bool
}

// MustRegister registers the TestRuntime with the provided registry.
func (rt *TestRuntime) MustRegister(t *testing.T, backend api.Backend) {
	require := require.New(t)

	ch, sub := backend.WatchRuntimes()
	defer sub.Close()

	rt.Runtime.RegistrationTime = uint64(time.Now().Unix())
	signed, err := signature.SignSigned(rt.PrivateKey, api.RegisterRuntimeSignatureContext, rt.Runtime)
	require.NoError(err, "signed runtime descriptor")

	err = backend.RegisterRuntime(context.Background(), &api.SignedRuntime{Signed: *signed})
	require.NoError(err, "RegisterRuntime")

	var seen int
	for {
		select {
		case v := <-ch:
			if !rt.Runtime.ID.Equal(v.ID) {
				continue
			}

			// If the runtime is expected to already be in the registry
			// (this is a re-registration), skip the event emitted
			// corresponding to the pre-existing entry.
			if seen > 0 || !rt.didRegister {
				require.EqualValues(rt.Runtime, v, "registered runtime")
				rt.didRegister = true
				return
			}
			seen++
		case <-time.After(recvTimeout):
			t.Fatalf("failed to receive runtime registration event")
		}
	}
}

// Populate populates the registry for a given TestRuntime.
func (rt *TestRuntime) Populate(t *testing.T, backend api.Backend, runtime *TestRuntime, seed []byte) []*node.Node {
	require := require.New(t)

	require.Nil(rt.entity, "runtime has no associated entity")
	require.Nil(rt.nodes, "runtime has no associated nodes")

	return BulkPopulate(t, backend, []*TestRuntime{runtime}, seed)
}

// PopulateBulk bulk populates the registry for the given TestRuntimes.
func BulkPopulate(t *testing.T, backend api.Backend, runtimes []*TestRuntime, seed []byte) []*node.Node {
	require := require.New(t)

	require.True(len(runtimes) > 0, "at least one runtime")
	EnsureRegistryEmpty(t, backend)

	// Create the one entity that has ownership of every single node
	// that will be associated with every runtime.
	entityCh, entitySub := backend.WatchEntities()
	defer entitySub.Close()

	entities, err := NewTestEntities(seed, 1)
	require.NoError(err, "NewTestEntities")
	entity := entities[0]
	err = backend.RegisterEntity(context.Background(), entity.SignedRegistration)
	require.NoError(err, "RegisterEntity")
	select {
	case ev := <-entityCh:
		require.EqualValues(entity.Entity, ev.Entity, "registered entity")
		require.True(ev.IsRegistration, "event is registration")
	case <-time.After(recvTimeout):
		t.Fatalf("failed to receive entity registration event")
	}

	for _, v := range runtimes {
		v.PrivateKey = entity.PrivateKey
	}

	// For the sake of simplicity, require that all runtimes have the same
	// number of nodes for now.

	nodeCh, nodeSub := backend.WatchNodes()
	defer nodeSub.Close()

	numCompute := int(runtimes[0].Runtime.ReplicaGroupSize + runtimes[0].Runtime.ReplicaGroupBackupSize)
	numStorage := int(runtimes[0].Runtime.StorageGroupSize)
	nodes, err := entity.NewTestNodes(numCompute, numStorage, runtimes, epochtime.EpochInvalid)
	require.NoError(err, "NewTestNodes")

	ret := make([]*node.Node, 0, numCompute+numStorage)
	for _, node := range nodes {
		err = backend.RegisterNode(context.Background(), node.SignedRegistration)
		require.NoError(err, "RegisterNode")
		select {
		case ev := <-nodeCh:
			require.EqualValues(node.Node, ev.Node, "registered node")
			require.True(ev.IsRegistration, "event is registration")
		case <-time.After(recvTimeout):
			t.Fatalf("failed to receive node registration event")
		}
		ret = append(ret, node.Node)
	}

	for _, v := range runtimes {
		numNodes := v.Runtime.ReplicaGroupSize + v.Runtime.ReplicaGroupBackupSize + v.Runtime.StorageGroupSize
		require.EqualValues(len(nodes), numNodes, "runtime wants the expected number of nodes")
		v.entity = entity
		v.nodes = nodes
	}

	return ret
}

// TestNodes returns the test runtime's TestNodes.
func (rt *TestRuntime) TestNodes() []*TestNode {
	return rt.nodes
}

// Cleanup deregisteres the entity and nodes for a given TestRuntime.
func (rt *TestRuntime) Cleanup(t *testing.T, backend api.Backend) {
	require := require.New(t)

	require.NotNil(rt.entity, "runtime has an associated entity")
	require.NotNil(rt.nodes, "runtime has associated nodes")

	entityCh, entitySub := backend.WatchEntities()
	defer entitySub.Close()

	nodeCh, nodeSub := backend.WatchNodes()
	defer nodeSub.Close()

	err := backend.DeregisterEntity(context.Background(), rt.entity.SignedDeregistration)
	require.NoError(err, "DeregisterEntity")

	select {
	case ev := <-entityCh:
		require.EqualValues(rt.entity.Entity, ev.Entity, "deregistered entity")
		require.False(ev.IsRegistration, "event is deregistration")
	case <-time.After(recvTimeout):
		t.Fatalf("failed to receive entity deregistration event")
	}

	var numDereg int
	for numDereg < len(rt.nodes) {
		select {
		case ev := <-nodeCh:
			require.False(ev.IsRegistration, "event is deregistration")
			numDereg++
		case <-time.After(recvTimeout):
			t.Fatalf("failed to receive node deregistration event")
		}
	}

	EnsureRegistryEmpty(t, backend)
	rt.entity = nil
	rt.nodes = nil
}

// NewTestRuntime returns a pre-generated TestRuntime for use with various
// tests, generated deterministically from the seed.
func NewTestRuntime(seed []byte, entity *TestEntity) (*TestRuntime, error) {
	rng, err := drbg.New(crypto.SHA512, hashForDrbg(seed), nil, []byte("TestRuntime"))
	if err != nil {
		return nil, err
	}

	var rt TestRuntime
	if rt.PrivateKey, err = signature.NewPrivateKey(rng); err != nil {
		return nil, err
	}

	rt.Runtime = &api.Runtime{
<<<<<<< HEAD
		ID:                            rt.PrivateKey.Public(),
		Code:                          []byte("tu ne cede malis, sed contra audentior ito"),
		ReplicaGroupSize:              3,
		ReplicaGroupBackupSize:        5,
		ReplicaAllowedStragglers:      1,
		StorageGroupSize:              1,
		TransactionSchedulerGroupSize: 3,
=======
		ID:                       rt.PrivateKey.Public(),
		Code:                     []byte("tu ne cede malis, sed contra audentior ito"),
		ReplicaGroupSize:         3,
		ReplicaGroupBackupSize:   5,
		ReplicaAllowedStragglers: 1,
		StorageGroupSize:         3,
>>>>>>> 4204744b
	}
	if entity != nil {
		rt.PrivateKey = entity.PrivateKey
	}

	return &rt, nil
}

func hashForDrbg(seed []byte) []byte {
	h := crypto.SHA512.New()
	_, _ = h.Write(seed)
	return h.Sum(nil)
}<|MERGE_RESOLUTION|>--- conflicted
+++ resolved
@@ -387,7 +387,7 @@
 
 		var role node.RolesMask
 		if i < nCompute {
-			role = node.ComputeWorker
+			role = node.ComputeWorker | node.TransactionScheduler
 		} else {
 			role = node.StorageWorker
 		}
@@ -638,22 +638,13 @@
 	}
 
 	rt.Runtime = &api.Runtime{
-<<<<<<< HEAD
 		ID:                            rt.PrivateKey.Public(),
 		Code:                          []byte("tu ne cede malis, sed contra audentior ito"),
 		ReplicaGroupSize:              3,
 		ReplicaGroupBackupSize:        5,
 		ReplicaAllowedStragglers:      1,
-		StorageGroupSize:              1,
+		StorageGroupSize:              3,
 		TransactionSchedulerGroupSize: 3,
-=======
-		ID:                       rt.PrivateKey.Public(),
-		Code:                     []byte("tu ne cede malis, sed contra audentior ito"),
-		ReplicaGroupSize:         3,
-		ReplicaGroupBackupSize:   5,
-		ReplicaAllowedStragglers: 1,
-		StorageGroupSize:         3,
->>>>>>> 4204744b
 	}
 	if entity != nil {
 		rt.PrivateKey = entity.PrivateKey
