--- conflicted
+++ resolved
@@ -198,15 +198,7 @@
 	// Request committees from scheduler.
 	var committees []*scheduler.Committee
 	var err error
-<<<<<<< HEAD
-	if sched, ok := g.scheduler.(scheduler.BlockBackend); ok {
-		committees, err = sched.GetBlockCommittees(ctx, g.runtimeID, height)
-	} else {
-		committees, err = g.scheduler.GetCommittees(ctx, g.runtimeID)
-	}
-=======
-	committees, err = g.scheduler.GetCommittees(ctx, g.runtimeID, height, nil)
->>>>>>> b066a80a
+	committees, err = g.scheduler.GetCommittees(ctx, g.runtimeID, height)
 	if err != nil {
 		return err
 	}
