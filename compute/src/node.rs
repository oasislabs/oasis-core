//! Compute node.
use std::sync::Arc;

use grpcio;

use ekiden_compute_api;
use ekiden_consensus_base::ConsensusBackend;
use ekiden_consensus_client::ConsensusClient;
use ekiden_core::address::Address;
use ekiden_core::contract::Contract;
use ekiden_core::entity::Entity;
<<<<<<< HEAD
use ekiden_core::epochtime::local::{LocalTimeSourceNotifier, SystemTimeSource};
=======
>>>>>>> 82cd23ae
use ekiden_core::error::Result;
use ekiden_core::futures::{Future, GrpcExecutor};
use ekiden_core::node::Node;
use ekiden_core::signature::Signed;
use ekiden_registry_base::{ContractRegistryBackend, EntityRegistryBackend,
                           REGISTER_CONTRACT_SIGNATURE_CONTEXT, REGISTER_ENTITY_SIGNATURE_CONTEXT,
                           REGISTER_NODE_SIGNATURE_CONTEXT};
use ekiden_registry_client::{ContractRegistryClient, EntityRegistryClient};
use ekiden_scheduler_base::Scheduler;
use ekiden_scheduler_client::SchedulerClient;
use ekiden_storage_frontend::StorageClient;

use super::consensus::{ConsensusConfiguration, ConsensusFrontend};
use super::group::ComputationGroup;
use super::ias::{IASConfiguration, IAS};
use super::services::computation_group::ComputationGroupService;
use super::services::web3::Web3Service;
use super::worker::{Worker, WorkerConfiguration};

/// Storage configuration.
// TODO: Add backend configuration.
pub struct StorageConfiguration;

/// Compute node configuration.
pub struct ComputeNodeConfiguration {
    /// Number of gRPC threads.
    pub grpc_threads: usize,
    /// gRPC server port.
    pub port: u16,
    /// Shared dummy node host.
    // TODO: Remove this once we handle backend configuration properly.
    pub dummy_host: String,
    /// Shared dummy node port.
    // TODO: Remove this once we handle backend configuration properly.
    pub dummy_port: u16,
    /// Number of compute replicas.
    // TODO: Remove this once we have independent contract registration.
    pub compute_replicas: u64,
    /// Consensus configuration.
    pub consensus: ConsensusConfiguration,
    /// Storage configuration.
    pub storage: StorageConfiguration,
    /// IAS configuration.
    pub ias: Option<IASConfiguration>,
    /// Worker configuration.
    pub worker: WorkerConfiguration,
}

/// Compute node.
pub struct ComputeNode {
    /// Scheduler.
    scheduler: Arc<Scheduler>,
    /// Consensus backend.
    consensus_backend: Arc<ConsensusBackend>,
    /// Consensus frontend.
    consensus_frontend: Arc<ConsensusFrontend>,
    /// Computation group.
    computation_group: Arc<ComputationGroup>,
    /// gRPC server.
    server: grpcio::Server,
    /// Futures executor used by this compute node.
    executor: GrpcExecutor,
}

impl ComputeNode {
    /// Create new compute node.
    pub fn new(config: ComputeNodeConfiguration) -> Result<Self> {
        // Create gRPC environment.
        let grpc_environment = Arc::new(grpcio::Environment::new(config.grpc_threads));

        // Create IAS.
        let ias = Arc::new(IAS::new(config.ias).unwrap());

        // Create scheduler.
        // TODO: Base on configuration.
<<<<<<< HEAD
        let time_source = Arc::new(SystemTimeSource {});
        let time_notifier = Arc::new(LocalTimeSourceNotifier::new(time_source.clone()));

        let beacon = Arc::new(InsecureDummyRandomBeacon::new(time_notifier.clone()));
        let entity_registry = Arc::new(DummyEntityRegistryBackend::new());
        let contract_registry = Arc::new(DummyContractRegistryBackend::new());
        let scheduler = Arc::new(DummySchedulerBackend::new(
            beacon,
            contract_registry.clone(),
            entity_registry.clone(),
            time_notifier,
        ));
=======
        let channel = grpcio::ChannelBuilder::new(grpc_environment.clone())
            .connect(&format!("{}:{}", config.dummy_host, config.dummy_port));
        let contract_registry = Arc::new(ContractRegistryClient::new(channel.clone()));
        let entity_registry = Arc::new(EntityRegistryClient::new(channel.clone()));
        let scheduler = Arc::new(SchedulerClient::new(channel.clone()));

        // Create storage backend.
        // TODO: Base on configuration.
        let storage_backend = Arc::new(StorageClient::new(channel.clone()));

        // Create consensus backend.
        // TODO: Base on configuration.
        let consensus_backend = Arc::new(ConsensusClient::new(channel.clone()));
>>>>>>> 82cd23ae

        // Create contract.
        // TODO: Get this from somewhere.
        // TODO: This should probably be done independently?
        // TODO: We currently use the node key pair as the entity key pair.
        let contract = {
            let mut contract = Contract::default();
            contract.replica_group_size = config.compute_replicas;
            contract.storage_group_size = 1;

            contract
        };
        let signed_contract = Signed::sign(
            &config.consensus.signer,
            &REGISTER_CONTRACT_SIGNATURE_CONTEXT,
            contract.clone(),
        );
        // XXX: Needed to avoid registering the key manager compute node for now.
        if config.worker.key_manager.is_some() {
            contract_registry
                .register_contract(signed_contract)
                .wait()
                .unwrap();
        }

        let contract = Arc::new(contract);

        // Register entity with the registry.
        // TODO: This should probably be done independently?
        // TODO: We currently use the node key pair as the entity key pair.
        let entity_pk = config.consensus.signer.get_public_key();
        let signed_entity = Signed::sign(
            &config.consensus.signer,
            &REGISTER_ENTITY_SIGNATURE_CONTEXT,
            Entity { id: entity_pk },
        );
        // XXX: Needed to avoid registering the key manager compute node for now.
        if config.worker.key_manager.is_some() {
            entity_registry
                .register_entity(signed_entity)
                .wait()
                .unwrap();
        }

        // Register node with the registry.
        // TODO: Handle this properly, do not start any other services before registration is done.
        let node = Node {
            id: config.consensus.signer.get_public_key(),
            entity_id: entity_pk,
            expiration: 0xffffffffffffffff,
            addresses: Address::for_local_port(config.port).unwrap(),
            stake: vec![],
        };

        info!("Discovered compute node addresses: {:?}", node.addresses);

        let signed_node = Signed::sign(
            &config.consensus.signer,
            &REGISTER_NODE_SIGNATURE_CONTEXT,
            node,
        );
        // XXX: Needed to avoid registering the key manager compute node for now.
        if config.worker.key_manager.is_some() {
            info!("Registering compute node with the registry");
            entity_registry.register_node(signed_node).wait().unwrap();
            info!("Compute node registration done");
        }

        // Create worker.
        let worker = Arc::new(Worker::new(
            config.worker,
            grpc_environment.clone(),
            ias,
            storage_backend,
        ));

        // Create computation group.
        let computation_group = Arc::new(ComputationGroup::new(
            contract,
            scheduler.clone(),
            entity_registry.clone(),
            config.consensus.signer.clone(),
            grpc_environment.clone(),
        ));

        // Create consensus frontend.
        let consensus_frontend = Arc::new(ConsensusFrontend::new(
            config.consensus,
            worker.clone(),
            computation_group.clone(),
            consensus_backend.clone(),
        ));

        // Create compute node gRPC server.
        let web3 =
            ekiden_compute_api::create_web3(Web3Service::new(worker, consensus_frontend.clone()));
        let inter_node = ekiden_compute_api::create_computation_group(
            ComputationGroupService::new(consensus_frontend.clone()),
        );
        let server = grpcio::ServerBuilder::new(grpc_environment.clone())
            .register_service(web3)
            .register_service(inter_node)
            .bind("0.0.0.0", config.port)
            .build()?;

        Ok(Self {
            scheduler,
            consensus_backend,
            consensus_frontend,
            computation_group,
            server,
            executor: GrpcExecutor::new(grpc_environment),
        })
    }

    /// Start compute node.
    pub fn start(&mut self) {
        // Start scheduler tasks.
        self.scheduler.start(&mut self.executor);

        // Start consensus backend tasks.
        self.consensus_backend.start(&mut self.executor);

        // Start consensus frontend tasks.
        self.consensus_frontend.start(&mut self.executor);

        // Start gRPC server.
        self.server.start();

        for &(ref host, port) in self.server.bind_addrs() {
            info!("Compute node listening on {}:{}", host, port);
        }

        // Start computation group services.
        self.computation_group.start(&mut self.executor);
    }
}<|MERGE_RESOLUTION|>--- conflicted
+++ resolved
@@ -9,10 +9,6 @@
 use ekiden_core::address::Address;
 use ekiden_core::contract::Contract;
 use ekiden_core::entity::Entity;
-<<<<<<< HEAD
-use ekiden_core::epochtime::local::{LocalTimeSourceNotifier, SystemTimeSource};
-=======
->>>>>>> 82cd23ae
 use ekiden_core::error::Result;
 use ekiden_core::futures::{Future, GrpcExecutor};
 use ekiden_core::node::Node;
@@ -88,20 +84,6 @@
 
         // Create scheduler.
         // TODO: Base on configuration.
-<<<<<<< HEAD
-        let time_source = Arc::new(SystemTimeSource {});
-        let time_notifier = Arc::new(LocalTimeSourceNotifier::new(time_source.clone()));
-
-        let beacon = Arc::new(InsecureDummyRandomBeacon::new(time_notifier.clone()));
-        let entity_registry = Arc::new(DummyEntityRegistryBackend::new());
-        let contract_registry = Arc::new(DummyContractRegistryBackend::new());
-        let scheduler = Arc::new(DummySchedulerBackend::new(
-            beacon,
-            contract_registry.clone(),
-            entity_registry.clone(),
-            time_notifier,
-        ));
-=======
         let channel = grpcio::ChannelBuilder::new(grpc_environment.clone())
             .connect(&format!("{}:{}", config.dummy_host, config.dummy_port));
         let contract_registry = Arc::new(ContractRegistryClient::new(channel.clone()));
@@ -115,7 +97,6 @@
         // Create consensus backend.
         // TODO: Base on configuration.
         let consensus_backend = Arc::new(ConsensusClient::new(channel.clone()));
->>>>>>> 82cd23ae
 
         // Create contract.
         // TODO: Get this from somewhere.
