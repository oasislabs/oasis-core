--- conflicted
+++ resolved
@@ -4,13 +4,10 @@
 
 extern crate base64;
 extern crate byteorder;
-<<<<<<< HEAD
 extern crate chrono;
+extern crate hex;
 extern crate pem_iterator;
 extern crate percent_encoding;
-=======
-extern crate hex;
->>>>>>> 56f60135
 extern crate protobuf;
 extern crate serde;
 extern crate serde_json;
